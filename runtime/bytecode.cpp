--- conflicted
+++ resolved
@@ -340,21 +340,13 @@
     RewrittenOp rewritten = rewriteOperation(function, op);
     if (rewritten.bc == UNUSED_BYTECODE_0) continue;
     if (rewritten.needs_inline_cache) {
-<<<<<<< HEAD
       if (rewritten.bc == LOAD_SLICE_CACHED) {
         rewrite_build_slice = true;
       }
-      rewrittenBytecodeOpAtPut(bytecode, previous_index, rewritten.bc);
-      rewrittenBytecodeArgAtPut(bytecode, previous_index,
-                                static_cast<byte>(rewritten.arg));
-      rewrittenBytecodeCacheAtPut(bytecode, previous_index, cache);
-=======
       if (cache < kMaxCaches) {
         rewrittenBytecodeOpAtPut(bytecode, previous_index, rewritten.bc);
-        rewrittenBytecodeArgAtPut(bytecode, previous_index,
-                                  static_cast<byte>(rewritten.arg));
+        rewrittenBytecodeArgAtPut(bytecode, previous_index, static_cast<byte>(rewritten.arg));
         rewrittenBytecodeCacheAtPut(bytecode, previous_index, cache);
->>>>>>> 4e521eb2
 
         cache++;
       }
@@ -362,16 +354,14 @@
     }
     if (rewritten.arg != op.arg || rewritten.bc != op.bc) {
       rewrittenBytecodeOpAtPut(bytecode, previous_index, rewritten.bc);
-      rewrittenBytecodeArgAtPut(bytecode, previous_index,
-                                static_cast<byte>(rewritten.arg));
+      rewrittenBytecodeArgAtPut(bytecode, previous_index, static_cast<byte>(rewritten.arg));
     }
   }
   // It may end up exactly equal to kMaxCaches; that's fine because it's a post
   // increment.
   DCHECK(cache <= kMaxCaches, "Too many caches: %ld", cache);
   if (cache > 0) {
-    MutableTuple caches(&scope,
-                        runtime->newMutableTuple(cache * kIcPointersPerEntry));
+    MutableTuple caches(&scope, runtime->newMutableTuple(cache * kIcPointersPerEntry));
     caches.fill(NoneType::object());
     function.setCaches(*caches);
 
